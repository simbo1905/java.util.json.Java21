--- conflicted
+++ resolved
@@ -609,7 +609,6 @@
     LOG.fine(() -> "Valid validation result: " + (validResult.isValid() ? "VALID" : "INVALID"));
     if (!validResult.isValid()) {
       LOG.fine(() -> "Valid errors: " + validResult.errors());
-<<<<<<< HEAD
     }
 
     assertThat(validResult.isValid())
@@ -623,30 +622,11 @@
       LOG.fine(() -> "Invalid errors: " + invalidResult.errors());
     }
 
-=======
-    }
-
-    assertThat(validResult.isValid())
-        .as("RFC 8927 compliant discriminator in elements should validate correctly")
-        .isTrue();
-
-    // Invalid case: missing required property in first element
-    Jtd.Result invalidResult = validator.validate(schema, invalidDocument);
-    LOG.fine(() -> "Invalid validation result: " + (invalidResult.isValid() ? "VALID" : "INVALID"));
-    if (!invalidResult.isValid()) {
-      LOG.fine(() -> "Invalid errors: " + invalidResult.errors());
-    }
-
->>>>>>> 2478f205
     assertThat(invalidResult.isValid())
         .as("Should reject document with missing required properties")
         .isFalse();
   }
-<<<<<<< HEAD
-  /// Test case from JtdPropertyTest property test failure
-=======
   /// Test case from JtdExhaustiveTest property test failure
->>>>>>> 2478f205
   /// Nested elements containing properties schemas should reject additional properties
   /// Schema: {"elements":{"elements":{"properties":{}}}}
   /// Document: [[{},{},[{},{extraProperty":"extra-value"}]]
